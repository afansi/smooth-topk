#!/bin/bash

lr_0=1
<<<<<<< HEAD
tau_0=0.1
mu=0.000025
=======
tau=0.1
mu=0.00025
>>>>>>> da5d77a8

python main.py --dataset imagenet --loss svm --out-name ../xp/imagenet/im64k_svm \
    --parallel-gpu --train-size 64000 --lr_0 $lr_0 --tau $tau --mu $mu --no-visdom;

python main.py --dataset imagenet --loss svm --out-name ../xp/imagenet/im128k_svm \
    --parallel-gpu --train-size 128000 --lr_0 $lr_0 --tau $tau --mu $mu --no-visdom;

python main.py --dataset imagenet --loss svm --out-name ../xp/imagenet/im320k_svm \
    --parallel-gpu --train-size 320000 --lr_0 $lr_0 --tau $tau --mu $mu --no-visdom;

python main.py --dataset imagenet --loss svm --out-name ../xp/imagenet/im640k_svm \
    --parallel-gpu --train-size 640000 --lr_0 $lr_0 --tau $tau --mu $mu --no-visdom;

python main.py --dataset imagenet --loss svm --out-name ../xp/imagenet/imall_svm \
    --parallel-gpu --lr_0 $lr_0 --tau $tau --mu $mu --no-visdom;<|MERGE_RESOLUTION|>--- conflicted
+++ resolved
@@ -1,13 +1,8 @@
 #!/bin/bash
 
 lr_0=1
-<<<<<<< HEAD
-tau_0=0.1
+tau=0.1
 mu=0.000025
-=======
-tau=0.1
-mu=0.00025
->>>>>>> da5d77a8
 
 python main.py --dataset imagenet --loss svm --out-name ../xp/imagenet/im64k_svm \
     --parallel-gpu --train-size 64000 --lr_0 $lr_0 --tau $tau --mu $mu --no-visdom;
